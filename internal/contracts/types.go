--- conflicted
+++ resolved
@@ -563,7 +563,6 @@
 	Error   string `json:"error"`
 }
 
-<<<<<<< HEAD
 // HealthStatus represents the unified health status of an upstream MCP server.
 // Calculated once in the backend and rendered identically by all interfaces.
 type HealthStatus struct {
@@ -581,7 +580,6 @@
 
 	// Action is the suggested fix action: "login", "restart", "enable", "approve", "view_logs", or "" (none)
 	Action string `json:"action,omitempty"`
-=======
 // UpdateInfo represents version update check information
 type UpdateInfo struct {
 	Available     bool       `json:"available"`                // Whether an update is available
@@ -605,5 +603,4 @@
 	ListenAddr string        `json:"listen_addr"` // Listen address (e.g., "127.0.0.1:8080")
 	Endpoints  InfoEndpoints `json:"endpoints"`   // Available API endpoints
 	Update     *UpdateInfo   `json:"update,omitempty"` // Update information (if available)
->>>>>>> 05004608
 }