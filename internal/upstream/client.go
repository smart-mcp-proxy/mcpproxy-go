package upstream

import (
	"context"
	"crypto/rand"
	"crypto/sha256"
	"encoding/base64"
	"encoding/json"
	"fmt"
	"math"
	"net"
	"net/http"
	"net/url"
	"os"
	"runtime"
	"strings"
	"sync"
	"time"

	"github.com/pkg/browser"
	"go.uber.org/zap"
	"golang.org/x/oauth2"

	"github.com/mark3labs/mcp-go/client"
	"github.com/mark3labs/mcp-go/client/transport"
	"github.com/mark3labs/mcp-go/mcp"

	"mcpproxy-go/internal/config"
	"mcpproxy-go/internal/hash"
	"mcpproxy-go/internal/logs"
	"mcpproxy-go/internal/prompt"
	"mcpproxy-go/internal/secureenv"
)

const (
	transportHTTP           = "http"
	transportStreamableHTTP = "streamable-http"
	transportSSE            = "sse"
	transportStdio          = "stdio"
	osWindows               = "windows"

	// OAuth flow types - removed unused local constants, using config package constants instead
)

// Deployment types
const (
	DeploymentLocal DeploymentType = iota
	DeploymentRemote
	DeploymentHeadless
)

type DeploymentType int

func (d DeploymentType) String() string {
	switch d {
	case DeploymentLocal:
		return "local"
	case DeploymentRemote:
		return "remote"
	case DeploymentHeadless:
		return "headless"
	default:
		return "unknown"
	}
}

// Client represents an MCP client connection to an upstream server
type Client struct {
	id     string
	config *config.ServerConfig
	client *client.Client
	logger *zap.Logger

	// Upstream server specific logger for debugging
	upstreamLogger *zap.Logger

	// Server information received during initialization
	serverInfo *mcp.InitializeResult

	// Secure environment manager for filtering environment variables
	envManager *secureenv.Manager

	// User prompter for interactive OAuth setup
	prompter prompt.UserPrompter

	// Connection state (protected by mutex)
	mu            sync.RWMutex
	connected     bool
	lastError     error
	retryCount    int
	lastRetryTime time.Time
	connecting    bool

	// OAuth state management
	oauthPending    bool
	oauthError      error
	cachedTools     []*config.ToolMetadata
	toolCacheExpiry time.Time
	connectionState string // "disconnected", "connecting", "connected", "oauth_pending", "failed"

	// Deployment detection cache
	deploymentType    DeploymentType // DeploymentLocal, DeploymentRemote, DeploymentHeadless
	detectedPublicURL string
}

// Tool represents a tool from an upstream server
type Tool struct {
	Name        string                 `json:"name"`
	Description string                 `json:"description"`
	InputSchema map[string]interface{} `json:"inputSchema"`
}

// NewClient creates a new MCP client for connecting to an upstream server
func NewClient(id string, serverConfig *config.ServerConfig, logger *zap.Logger, logConfig *config.LogConfig, globalConfig *config.Config) (*Client, error) {
	c := &Client{
		id:     id,
		config: serverConfig,
		logger: logger.With(
			zap.String("upstream_id", id),
			zap.String("upstream_name", serverConfig.Name),
		),
		prompter: prompt.NewConsolePrompter(),
	}

	// Create secure environment manager
	var envConfig *secureenv.EnvConfig
	if globalConfig != nil && globalConfig.Environment != nil {
		envConfig = globalConfig.Environment
	} else {
		envConfig = secureenv.DefaultEnvConfig()
	}

	// Add server-specific environment variables to the custom vars
	if len(serverConfig.Env) > 0 {
		// Create a copy of the environment config with server-specific variables
		serverEnvConfig := *envConfig
		if serverEnvConfig.CustomVars == nil {
			serverEnvConfig.CustomVars = make(map[string]string)
		} else {
			// Create a copy of the custom vars map
			customVars := make(map[string]string)
			for k, v := range serverEnvConfig.CustomVars {
				customVars[k] = v
			}
			serverEnvConfig.CustomVars = customVars
		}

		// Add server-specific environment variables
		for k, v := range serverConfig.Env {
			serverEnvConfig.CustomVars[k] = v
		}

		envConfig = &serverEnvConfig
	}

	c.envManager = secureenv.NewManager(envConfig)

	// Create upstream server logger if logging config is provided
	if logConfig != nil {
		upstreamLogger, err := logs.CreateUpstreamServerLogger(logConfig, serverConfig.Name)
		if err != nil {
			logger.Warn("Failed to create upstream server logger",
				zap.String("server", serverConfig.Name),
				zap.Error(err))
		} else {
			c.upstreamLogger = upstreamLogger
		}
	}

	return c, nil
}

// SetPrompter sets a custom prompter for testing
func (c *Client) SetPrompter(prompter prompt.UserPrompter) {
	c.prompter = prompter
}

// PKCE helper functions for OAuth 2.0 PKCE extension (RFC 7636)

// generateCodeVerifier generates a cryptographically secure code verifier
// as specified in RFC 7636 Section 4.1
func generateCodeVerifier() (string, error) {
	// Generate 32 random bytes (256 bits)
	bytes := make([]byte, 32)
	if _, err := rand.Read(bytes); err != nil {
		return "", fmt.Errorf("failed to generate random bytes: %w", err)
	}

	// Base64url-encode the bytes
	return base64.RawURLEncoding.EncodeToString(bytes), nil
}

// generateCodeChallenge generates a code challenge from a code verifier
// using SHA256 method as specified in RFC 7636 Section 4.2
func generateCodeChallenge(codeVerifier string) string {
	hash := sha256.Sum256([]byte(codeVerifier))
	return base64.RawURLEncoding.EncodeToString(hash[:])
}

// PKCEParams represents PKCE parameters for OAuth flow
type PKCEParams struct {
	CodeVerifier  string
	CodeChallenge string
	Method        string // "S256" for SHA256
}

// generatePKCEParams generates PKCE parameters for OAuth flow
func (c *Client) generatePKCEParams() (*PKCEParams, error) {
	codeVerifier, err := generateCodeVerifier()
	if err != nil {
		return nil, fmt.Errorf("failed to generate code verifier: %w", err)
	}

	codeChallenge := generateCodeChallenge(codeVerifier)

	return &PKCEParams{
		CodeVerifier:  codeVerifier,
		CodeChallenge: codeChallenge,
		Method:        "S256",
	}, nil
}

// shouldUsePKCE determines if PKCE should be used for the OAuth flow
func (c *Client) shouldUsePKCE() bool {
	oauth := c.getOAuthConfig()

	// Use PKCE if explicitly enabled
	if oauth.UsePKCE {
		return true
	}

	// Always use PKCE for public clients (no client secret)
	if oauth.ClientSecret == "" {
		return true
	}

	// Use PKCE for authorization code flow in public deployments
	if oauth.FlowType == config.OAuthFlowAuthorizationCode {
		return true
	}

	// For confidential clients with client secret and other flows, PKCE is optional
	// but we still default to using it for enhanced security
	return oauth.UsePKCE // Will be false if not explicitly set
}

// Dynamic Client Registration (DCR) helper functions (RFC 7591)

// performDynamicClientRegistration attempts to register a client with the OAuth provider
func (c *Client) performDynamicClientRegistration(ctx context.Context) error {
	oauth := c.getOAuthConfig()

	// Skip if DCR is not enabled
	if oauth.DynamicClientRegistration == nil || !oauth.DynamicClientRegistration.Enabled {
		return nil
	}

	// Skip if client is already registered
	if oauth.ClientID != "" {
		c.logger.Debug("Client already has client_id, skipping DCR")
		return nil
	}

	// Get registration endpoint
	registrationEndpoint := oauth.RegistrationEndpoint
	if registrationEndpoint == "" {
		c.logger.Debug("No registration endpoint available for DCR")
		return nil
	}

	c.logger.Info("Attempting Dynamic Client Registration", zap.String("endpoint", registrationEndpoint))

	// Prepare registration request
	regReq := c.buildRegistrationRequest()

	// Make registration request
	regResp, err := c.registerClient(ctx, registrationEndpoint, regReq)
	if err != nil {
		return fmt.Errorf("DCR failed: %w", err)
	}

	// Update OAuth configuration with registered client credentials
	oauth.ClientID = regResp.ClientID
	oauth.ClientSecret = regResp.ClientSecret

	c.logger.Info("Dynamic Client Registration successful",
		zap.String("client_id", oauth.ClientID),
		zap.Bool("has_client_secret", oauth.ClientSecret != ""))

	return nil
}

// buildRegistrationRequest creates a client registration request
func (c *Client) buildRegistrationRequest() *config.ClientRegistrationRequest {
	oauth := c.getOAuthConfig()
	dcr := oauth.DynamicClientRegistration

	// Get redirect URIs based on deployment type
	redirectURIs := c.getRedirectURIs()

	// Determine grant types based on flow type
	grantTypes := []string{"authorization_code", "refresh_token"}
	if dcr.GrantTypes != nil {
		grantTypes = dcr.GrantTypes
	}

	// Determine response types
	responseTypes := []string{"code"}
	if dcr.ResponseTypes != nil {
		responseTypes = dcr.ResponseTypes
	}

	// Build application type
	applicationType := "native"
	deploymentType := c.detectDeploymentType()
	if deploymentType == DeploymentRemote {
		applicationType = "web"
	}

	// Build client metadata
	clientName := "mcpproxy"
	if dcr.ClientName != "" {
		clientName = dcr.ClientName
	}

	clientURI := "https://github.com/user/mcpproxy-go"
	if dcr.ClientURI != "" {
		clientURI = dcr.ClientURI
	}

	contacts := []string{"admin@example.com"}
	if dcr.Contacts != nil {
		contacts = dcr.Contacts
	}

	return &config.ClientRegistrationRequest{
		ClientName:              clientName,
		ClientURI:               clientURI,
		LogoURI:                 dcr.LogoURI,
		TosURI:                  dcr.TosURI,
		PolicyURI:               dcr.PolicyURI,
		Contacts:                contacts,
		RedirectURIs:            redirectURIs,
		GrantTypes:              grantTypes,
		ResponseTypes:           responseTypes,
		TokenEndpointAuthMethod: "none", // For public clients
		ApplicationType:         applicationType,
		SubjectType:             "public",
		SoftwareID:              "mcpproxy-go",
		SoftwareVersion:         "1.0.0",
	}
}

// registerClient makes the actual DCR request to the registration endpoint
func (c *Client) registerClient(ctx context.Context, registrationEndpoint string, regReq *config.ClientRegistrationRequest) (*config.ClientRegistrationResponse, error) {
	// Marshal request to JSON
	reqBody, err := json.Marshal(regReq)
	if err != nil {
		return nil, fmt.Errorf("failed to marshal registration request: %w", err)
	}

	c.logger.Debug("DCR request", zap.String("request", string(reqBody)))

	// Create HTTP request
	req, err := http.NewRequestWithContext(ctx, "POST", registrationEndpoint, strings.NewReader(string(reqBody)))
	if err != nil {
		return nil, fmt.Errorf("failed to create registration request: %w", err)
	}

	req.Header.Set("Content-Type", "application/json")
	req.Header.Set("Accept", "application/json")

	// Make request
	client := &http.Client{}
	resp, err := client.Do(req)
	if err != nil {
		return nil, fmt.Errorf("failed to make registration request: %w", err)
	}
	defer resp.Body.Close()

	// Check status code
	if resp.StatusCode != http.StatusOK && resp.StatusCode != http.StatusCreated {
		return nil, fmt.Errorf("DCR request failed with status: %d", resp.StatusCode)
	}

	// Parse response
	var regResp config.ClientRegistrationResponse
	if err := json.NewDecoder(resp.Body).Decode(&regResp); err != nil {
		return nil, fmt.Errorf("failed to decode registration response: %w", err)
	}

	c.logger.Debug("DCR response", zap.String("client_id", regResp.ClientID))

	return &regResp, nil
}

// detectDeploymentType automatically detects the deployment type based on environment
func (c *Client) detectDeploymentType() DeploymentType {
	if c.deploymentType != 0 {
		return c.deploymentType // Use cached result
	}

	// Check if running in headless environment
	if os.Getenv("DISPLAY") == "" && runtime.GOOS == "linux" {
		c.deploymentType = DeploymentHeadless
		return DeploymentHeadless
	}

	// Check if mcpproxy is configured with public URL
	if c.config.PublicURL != "" {
		c.deploymentType = DeploymentRemote
		c.detectedPublicURL = c.config.PublicURL
		return DeploymentRemote
	}

	// Check if mcpproxy is listening on non-localhost interfaces
	// This would require access to global config, for now assume local
	c.deploymentType = DeploymentLocal
	return DeploymentLocal
}

// getConnectionState returns the current connection state
//
//nolint:unused // Utility function for debugging/future use
func (c *Client) getConnectionState() string {
	c.mu.RLock()
	defer c.mu.RUnlock()
	return c.connectionState
}

// setConnectionState updates the connection state
func (c *Client) setConnectionState(state string) {
	c.mu.Lock()
	defer c.mu.Unlock()
	c.connectionState = state
}

// isOAuthPending returns true if OAuth is pending for this client
//
//nolint:unused // Utility function for debugging/future use
func (c *Client) isOAuthPending() bool {
	c.mu.RLock()
	defer c.mu.RUnlock()
	return c.oauthPending
}

// setOAuthPending sets the OAuth pending state
func (c *Client) setOAuthPending(pending bool, err error) {
	c.mu.Lock()
	defer c.mu.Unlock()
	c.oauthPending = pending
	c.oauthError = err
	if pending {
		c.connectionState = config.ConnectionStateOAuthPending
	}
}

// getCachedTools returns cached tools if available and not expired
func (c *Client) getCachedTools() []*config.ToolMetadata {
	c.mu.RLock()
	defer c.mu.RUnlock()

	if c.cachedTools == nil || time.Now().After(c.toolCacheExpiry) {
		return nil
	}

	return c.cachedTools
}

// setCachedTools stores tools in cache with expiry
func (c *Client) setCachedTools(tools []*config.ToolMetadata, expiry time.Duration) {
	c.mu.Lock()
	defer c.mu.Unlock()

	c.cachedTools = tools
	c.toolCacheExpiry = time.Now().Add(expiry)
}

// clearCachedTools clears the tool cache
//
//nolint:unused // Utility function for debugging/future use
func (c *Client) clearCachedTools() {
	c.mu.Lock()
	defer c.mu.Unlock()

	c.cachedTools = nil
	c.toolCacheExpiry = time.Time{}
}

// getOAuthConfig returns the OAuth configuration with defaults
func (c *Client) getOAuthConfig() *config.OAuthConfig {
	if c.config.OAuth == nil {
		c.config.OAuth = config.DefaultOAuthConfig()
	}
	return c.config.OAuth
}

// shouldUseLazyAuth returns true if lazy OAuth should be used
func (c *Client) shouldUseLazyAuth() bool {
	oauth := c.getOAuthConfig()
	return oauth.LazyAuth
}

// getRedirectURIs returns appropriate redirect URIs based on deployment type
func (c *Client) getRedirectURIs() []string {
	oauth := c.getOAuthConfig()

	// Use configured redirect URIs if available
	if len(oauth.RedirectURIs) > 0 {
		return oauth.RedirectURIs
	}

	if oauth.RedirectURI != "" {
		return []string{oauth.RedirectURI}
	}

	// Generate appropriate redirect URIs based on deployment type
	deploymentType := c.detectDeploymentType()
	switch deploymentType {
	case DeploymentLocal:
		return []string{
			"http://127.0.0.1:8080/oauth/callback",
			"http://localhost:8080/oauth/callback",
		}
	case DeploymentRemote:
		if c.detectedPublicURL != "" {
			return []string{c.detectedPublicURL + "/oauth/callback"}
		}
		return []string{"https://example.com/oauth/callback"} // Fallback
	case DeploymentHeadless:
		return []string{"urn:ietf:wg:oauth:2.0:oob"} // Out-of-band for headless
	default:
		return []string{"http://127.0.0.1:8080/oauth/callback"}
	}
}

// selectOAuthFlow selects the appropriate OAuth flow based on deployment type
func (c *Client) selectOAuthFlow() string {
	oauth := c.getOAuthConfig()

	// Use configured flow if not auto (and not empty)
	if oauth.FlowType != config.OAuthFlowAuto && oauth.FlowType != "" {
		return oauth.FlowType
	}

	// Auto-select based on deployment type
	deploymentType := c.detectDeploymentType()
	switch deploymentType {
	case DeploymentHeadless:
		return config.OAuthFlowDeviceCode
	case DeploymentRemote:
		if oauth.PreferDeviceFlow {
			return config.OAuthFlowDeviceCode
		}
		return config.OAuthFlowAuthorizationCode
	case DeploymentLocal:
		return config.OAuthFlowAuthorizationCode
	default:
		return config.OAuthFlowDeviceCode
	}
}

// Connect establishes a connection to the upstream MCP server
func (c *Client) Connect(ctx context.Context) error {
	c.mu.Lock()
	if c.connecting {
		c.mu.Unlock()
		return fmt.Errorf("connection already in progress")
	}
	c.connecting = true
	c.mu.Unlock()

	// Declare variables that will be used in error handling
	var command string
	var cmdArgs []string
	var envVars []string

	defer func() {
		c.mu.Lock()
		c.connecting = false
		c.mu.Unlock()
	}()

	c.mu.RLock()
	retryCount := c.retryCount
	c.mu.RUnlock()

	// Log to both main logger and upstream logger
	c.logger.Info("Connecting to upstream MCP server",
		zap.String("url", c.config.URL),
		zap.String("protocol", c.config.Protocol),
		zap.Int("retry_count", retryCount))

	if c.upstreamLogger != nil {
		c.upstreamLogger.Info("Connecting to upstream server",
			zap.String("url", c.config.URL),
			zap.String("protocol", c.config.Protocol),
			zap.Int("retry_count", retryCount))
	}

	transportType := c.determineTransportType()

	switch transportType {
	case transportHTTP, transportStreamableHTTP:
		// Create streamable HTTP transport with headers if provided
		if len(c.config.Headers) > 0 {
			httpTransport, err := transport.NewStreamableHTTP(c.config.URL,
				transport.WithHTTPHeaders(c.config.Headers))
			if err != nil {
				c.mu.Lock()
				c.lastError = err
				c.retryCount++
				c.lastRetryTime = time.Now()
				c.mu.Unlock()
				return fmt.Errorf("failed to create HTTP transport: %w", err)
			}
			c.client = client.NewClient(httpTransport)
		} else {
			httpTransport, err := transport.NewStreamableHTTP(c.config.URL)
			if err != nil {
				c.mu.Lock()
				c.lastError = err
				c.retryCount++
				c.lastRetryTime = time.Now()
				c.mu.Unlock()
				return fmt.Errorf("failed to create HTTP transport: %w", err)
			}
			c.client = client.NewClient(httpTransport)
		}
<<<<<<< HEAD
		c.client = client.NewClient(httpTransport)
	case transportSSE:
		// For SSE, we need to handle Cloudflare's two-step connection pattern
		// First connect to /sse to get session info, then use that for actual communication
		c.logger.Debug("Creating SSE transport with Cloudflare compatibility",
			zap.String("url", c.config.URL))

		// Create SSE transport with special handling for Cloudflare endpoints
		httpTransport, err := transport.NewStreamableHTTP(c.config.URL)
		if err != nil {
			c.mu.Lock()
			c.lastError = err
			c.retryCount++
			c.lastRetryTime = time.Now()
			c.mu.Unlock()
			return fmt.Errorf("failed to create SSE transport: %w", err)
=======
	case transportSSE:
		// Create SSE client with headers if provided
		if len(c.config.Headers) > 0 {
			sseClient, err := client.NewSSEMCPClient(c.config.URL,
				client.WithHeaders(c.config.Headers))
			if err != nil {
				c.mu.Lock()
				c.lastError = err
				c.retryCount++
				c.lastRetryTime = time.Now()
				c.mu.Unlock()
				return fmt.Errorf("failed to create SSE client: %w", err)
			}
			c.client = sseClient
		} else {
			sseClient, err := client.NewSSEMCPClient(c.config.URL)
			if err != nil {
				c.mu.Lock()
				c.lastError = err
				c.retryCount++
				c.lastRetryTime = time.Now()
				c.mu.Unlock()
				return fmt.Errorf("failed to create SSE client: %w", err)
			}
			c.client = sseClient
>>>>>>> 2543c182
		}
	case transportStdio:
		var originalCommand string
		var originalArgs []string

		// Check if command is specified separately (preferred)
		if c.config.Command != "" {
			originalCommand = c.config.Command
			originalArgs = c.config.Args
		} else {
			// Fallback to parsing from URL
			args := c.parseCommand(c.config.URL)
			if len(args) == 0 {
				c.mu.Lock()
				c.lastError = fmt.Errorf("invalid stdio command: %s", c.config.URL)
				c.retryCount++
				c.lastRetryTime = time.Now()
				c.mu.Unlock()
				return c.lastError
			}
			originalCommand = args[0]
			originalArgs = args[1:]
		}

		if originalCommand == "" {
			c.mu.Lock()
			c.lastError = fmt.Errorf("no command specified for stdio transport")
			c.retryCount++
			c.lastRetryTime = time.Now()
			c.mu.Unlock()
			return c.lastError
		}

		// Use secure environment manager to build filtered environment variables
		envVars = c.envManager.BuildSecureEnvironment()

		// Wrap command in a shell to ensure user's PATH is respected, especially in GUI apps
		command, cmdArgs = c.wrapCommandInShell(originalCommand, originalArgs)

		if c.upstreamLogger != nil {
			c.upstreamLogger.Debug("Process starting",
				zap.String("full_command", fmt.Sprintf("%s %s", command, strings.Join(cmdArgs, " "))))
		}

		stdioTransport := transport.NewStdio(command, envVars, cmdArgs...)
		c.client = client.NewClient(stdioTransport)
	default:
		c.mu.Lock()
		c.lastError = fmt.Errorf("unsupported transport type: %s", transportType)
		c.retryCount++
		c.lastRetryTime = time.Now()
		c.mu.Unlock()
		return c.lastError
	}

	// Set connection timeout with exponential backoff consideration
	timeout := c.getConnectionTimeout()
	connectCtx, cancel := context.WithTimeout(ctx, timeout)
	defer cancel()

	// Log the timeout being used for debugging
	c.logger.Debug("Using connection timeout",
		zap.Duration("timeout", timeout),
		zap.Bool("custom_timeout", c.config.Timeout != nil),
		zap.Int("retry_count", retryCount))

	// Start the client
	if err := c.client.Start(connectCtx); err != nil {
		c.mu.Lock()
		c.lastError = err
		c.retryCount++
		c.lastRetryTime = time.Now()
		c.mu.Unlock()

		c.logger.Error("Failed to start MCP client",
			zap.Error(err),
			zap.String("command", command),
			zap.Strings("args", cmdArgs))

		if c.upstreamLogger != nil {
			c.upstreamLogger.Error("Client start failed", zap.Error(err))
		}

		return fmt.Errorf("failed to start MCP client: %w", err)
	}

	// Initialize the client
	initRequest := mcp.InitializeRequest{}
	initRequest.Params.ProtocolVersion = mcp.LATEST_PROTOCOL_VERSION
	initRequest.Params.ClientInfo = mcp.Implementation{
		Name:    "mcpproxy-go",
		Version: "1.0.0",
	}
	initRequest.Params.Capabilities = mcp.ClientCapabilities{}

	serverInfo, err := c.client.Initialize(connectCtx, initRequest)
	if err != nil {
		// Check if this is an OAuth authorization required error
		if c.isOAuthAuthorizationRequired(err) {
			c.logger.Info("OAuth authorization required")
			if c.upstreamLogger != nil {
				c.upstreamLogger.Info("OAuth authorization required")
			}

			// Check if lazy OAuth is enabled
			if c.shouldUseLazyAuth() {
				c.logger.Info("OAuth pending - entering lazy OAuth state")
				if c.upstreamLogger != nil {
					c.upstreamLogger.Info("Entering OAuth pending state")
				}

				// Set OAuth pending state
				c.setOAuthPending(true, err)

				// Close client connection since we can't use it yet
				c.client.Close()

				// Return nil to indicate "success" with OAuth pending
				return nil
			}

			// Immediate OAuth flow (non-lazy)
			c.logger.Info("Initiating immediate OAuth flow")
			if c.upstreamLogger != nil {
				c.upstreamLogger.Info("Starting immediate OAuth flow")
			}

			// Handle OAuth flow
			if oauthErr := c.handleOAuthFlow(connectCtx); oauthErr != nil {
				c.mu.Lock()
				c.lastError = oauthErr
				c.retryCount++
				c.lastRetryTime = time.Now()
				c.mu.Unlock()

				c.logger.Error("OAuth flow failed", zap.Error(oauthErr))
				if c.upstreamLogger != nil {
					c.upstreamLogger.Error("OAuth flow failed", zap.Error(oauthErr))
				}

				c.client.Close()
				return fmt.Errorf("OAuth flow failed: %w", oauthErr)
			}

			// Retry initialization after OAuth flow
			serverInfo, err = c.client.Initialize(connectCtx, initRequest)
			if err != nil {
				c.mu.Lock()
				c.lastError = err
				c.retryCount++
				c.lastRetryTime = time.Now()
				c.mu.Unlock()

				c.logger.Error("Failed to initialize MCP client after OAuth", zap.Error(err))
				if c.upstreamLogger != nil {
					c.upstreamLogger.Error("Initialize failed after OAuth", zap.Error(err))
				}

				c.client.Close()
				return fmt.Errorf("failed to initialize MCP client after OAuth: %w", err)
			}
		} else {
			c.mu.Lock()
			c.lastError = err
			c.retryCount++
			c.lastRetryTime = time.Now()
			c.mu.Unlock()

			// Log to both main and server logs for critical errors
			c.logger.Error("Failed to initialize MCP client", zap.Error(err))
			if c.upstreamLogger != nil {
				c.upstreamLogger.Error("Initialize failed", zap.Error(err))
			}

			c.client.Close()
			c.setConnectionState(config.ConnectionStateFailed)
			return fmt.Errorf("failed to initialize MCP client: %w", err)
		}
	}

	c.serverInfo = serverInfo
	c.mu.Lock()
	c.connected = true
	c.lastError = nil
	c.retryCount = 0       // Reset retry count on successful connection
	c.oauthPending = false // Clear OAuth pending state
	c.oauthError = nil
	c.mu.Unlock()

	// Set connection state
	c.setConnectionState(config.ConnectionStateConnected)

	c.logger.Info("Successfully connected to upstream MCP server",
		zap.String("server_name", serverInfo.ServerInfo.Name),
		zap.String("server_version", serverInfo.ServerInfo.Version))

	// Add debug transport info if DEBUG level is enabled
	if c.logger.Core().Enabled(zap.DebugLevel) {
		c.logger.Debug("MCP connection details",
			zap.String("protocol_version", serverInfo.ProtocolVersion),
			zap.String("command", c.config.Command),
			zap.Strings("args", c.config.Args),
			zap.String("transport", c.determineTransportType()))
	}

	if c.upstreamLogger != nil {
		c.upstreamLogger.Info("Connected successfully",
			zap.String("server_name", serverInfo.ServerInfo.Name),
			zap.String("server_version", serverInfo.ServerInfo.Version),
			zap.String("protocol_version", serverInfo.ProtocolVersion))

		// Only log initialization JSON if DEBUG level is enabled
		if c.logger.Core().Enabled(zap.DebugLevel) {
			c.upstreamLogger.Debug("[Client→Server] initialize")
			if initBytes, err := json.Marshal(initRequest); err == nil {
				c.upstreamLogger.Debug(string(initBytes))
			}
			c.upstreamLogger.Debug("[Server→Client] initialize response")
			if respBytes, err := json.Marshal(serverInfo); err == nil {
				c.upstreamLogger.Debug(string(respBytes))
			}
		}
	}

	return nil
}

// getConnectionTimeout returns the connection timeout with exponential backoff
func (c *Client) getConnectionTimeout() time.Duration {
	// Use custom timeout if specified, otherwise default to 30 seconds
	baseTimeout := 30 * time.Second
	if c.config.Timeout != nil {
		baseTimeout = c.config.Timeout.ToDuration()
	}

	c.mu.RLock()
	retryCount := c.retryCount
	c.mu.RUnlock()

	if retryCount == 0 {
		return baseTimeout
	}

	// Exponential backoff: min(base * 2^retry, max)
	backoffMultiplier := math.Pow(2, float64(retryCount))
	maxTimeout := 5 * time.Minute
	timeout := time.Duration(float64(baseTimeout) * backoffMultiplier)

	if timeout > maxTimeout {
		timeout = maxTimeout
	}

	return timeout
}

// wrapCommandInShell wraps the original command in a shell to ensure PATH is loaded.
func (c *Client) wrapCommandInShell(command string, args []string) (shellCmd string, shellArgs []string) {
	fullCmd := command
	if len(args) > 0 {
		quotedArgs := make([]string, len(args))
		for i, arg := range args {
			// Basic quoting for arguments with spaces
			if strings.Contains(arg, " ") {
				quotedArgs[i] = fmt.Sprintf("%q", arg)
			} else {
				quotedArgs[i] = arg
			}
		}
		fullCmd = fmt.Sprintf("%s %s", command, strings.Join(quotedArgs, " "))
	}

	if runtime.GOOS == osWindows {
		return "cmd.exe", []string{"/c", fullCmd}
	}

	// For Unix-like systems, use a login shell to load profile scripts
	shell := os.Getenv("SHELL")
	if shell == "" {
		shell = "/bin/sh"
	}
	return shell, []string{"-l", "-c", fullCmd}
}

// ShouldRetry returns true if the client should retry connecting based on exponential backoff
func (c *Client) ShouldRetry() bool {
	c.mu.RLock()
	defer c.mu.RUnlock()
	return c.shouldRetryLocked()
}

// shouldRetryLocked is the implementation of ShouldRetry that assumes the mutex is already held
func (c *Client) shouldRetryLocked() bool {
	if c.connected || c.connecting {
		return false
	}

	// Don't retry if OAuth is pending - wait for user to complete the flow
	if c.oauthPending {
		return false
	}

	if c.retryCount == 0 {
		return true
	}

	// Calculate next retry time using exponential backoff
	backoffDuration := time.Duration(math.Pow(2, float64(c.retryCount-1))) * time.Second
	maxBackoff := 5 * time.Minute
	if backoffDuration > maxBackoff {
		backoffDuration = maxBackoff
	}

	return time.Since(c.lastRetryTime) >= backoffDuration
}

// GetConnectionStatus returns detailed connection status information
func (c *Client) GetConnectionStatus() map[string]interface{} {
	c.mu.RLock()
	defer c.mu.RUnlock()

	shouldRetry := c.shouldRetryLocked()

	status := map[string]interface{}{
		"connected":       c.connected,
		"connecting":      c.connecting,
		"retry_count":     c.retryCount,
		"last_retry_time": c.lastRetryTime,
		"should_retry":    shouldRetry,
	}

	if c.lastError != nil {
		status["last_error"] = c.lastError.Error()
	}

	if c.serverInfo != nil {
		status["server_name"] = c.serverInfo.ServerInfo.Name
		status["server_version"] = c.serverInfo.ServerInfo.Version
	}

	return status
}

// determineTransportType determines the transport type based on URL and config
func (c *Client) determineTransportType() string {
	if c.config.Protocol != "" && c.config.Protocol != "auto" {
		return c.config.Protocol
	}

	// Auto-detect based on command first (highest priority)
	if c.config.Command != "" {
		return transportStdio
	}

	// Auto-detect based on URL
	if strings.HasPrefix(c.config.URL, "http://") || strings.HasPrefix(c.config.URL, "https://") {
		// Default to streamable-http for HTTP URLs unless explicitly set
		return transportStreamableHTTP
	}

	// Assume stdio for command-like URLs or when command is specified
	return transportStdio
}

// parseCommand parses a command string into command and arguments
func (c *Client) parseCommand(cmd string) []string {
	var result []string
	var current string
	var inQuote bool
	var quoteChar rune

	for _, r := range cmd {
		switch {
		case r == ' ' && !inQuote:
			if current != "" {
				result = append(result, current)
				current = ""
			}
		case (r == '"' || r == '\''):
			if inQuote && r == quoteChar {
				inQuote = false
				quoteChar = 0
			} else if !inQuote {
				inQuote = true
				quoteChar = r
			} else {
				current += string(r)
			}
		default:
			current += string(r)
		}
	}

	if current != "" {
		result = append(result, current)
	}

	return result
}

// Disconnect closes the connection to the upstream server
func (c *Client) Disconnect() error {
	c.mu.Lock()
	defer c.mu.Unlock()

	if c.client != nil {
		c.logger.Info("Disconnecting from upstream MCP server")
		if c.upstreamLogger != nil {
			c.upstreamLogger.Info("Disconnecting client")
		}

		c.client.Close()
		c.connected = false
	}
	return nil
}

// IsConnected returns whether the client is currently connected
func (c *Client) IsConnected() bool {
	c.mu.RLock()
	defer c.mu.RUnlock()
	return c.connected
}

// IsConnecting returns whether the client is currently connecting
func (c *Client) IsConnecting() bool {
	c.mu.RLock()
	defer c.mu.RUnlock()
	return c.connecting
}

// GetServerInfo returns the server information from initialization
func (c *Client) GetServerInfo() *mcp.InitializeResult {
	return c.serverInfo
}

// GetLastError returns the last error encountered
func (c *Client) GetLastError() error {
	return c.lastError
}

// ListTools retrieves available tools from the upstream server
func (c *Client) ListTools(ctx context.Context) ([]*config.ToolMetadata, error) {
	c.mu.RLock()
	connected := c.connected
	client := c.client
	oauthPending := c.oauthPending
	c.mu.RUnlock()

	// If OAuth is pending, return cached tools if available
	if oauthPending {
		c.logger.Debug("OAuth pending, checking for cached tools")
		cachedTools := c.getCachedTools()
		if cachedTools != nil {
			c.logger.Debug("Returning cached tools", zap.Int("count", len(cachedTools)))
			// Mark tools as OAuth pending
			for _, tool := range cachedTools {
				tool.Status = config.ConnectionStateOAuthPending
			}
			return cachedTools, nil
		}
		c.logger.Debug("No cached tools available for OAuth pending server")
		return nil, nil
	}

	if !connected || client == nil {
		return nil, fmt.Errorf("client not connected")
	}

	// Check if server supports tools
	c.mu.RLock()
	serverInfo := c.serverInfo
	c.mu.RUnlock()

	if serverInfo.Capabilities.Tools == nil {
		c.logger.Debug("Server does not support tools")
		return nil, nil
	}

	toolsRequest := mcp.ListToolsRequest{}
	toolsResult, err := client.ListTools(ctx, toolsRequest)
	if err != nil {
		c.mu.Lock()
		c.lastError = err

		// Log to both main and server logs for critical errors
		c.logger.Error("ListTools failed", zap.Error(err))
		if c.upstreamLogger != nil {
			c.upstreamLogger.Error("ListTools failed", zap.Error(err))
		}

		// Check if this is a connection error that indicates the connection is broken
		errStr := err.Error()
		if strings.Contains(errStr, "broken pipe") ||
			strings.Contains(errStr, "connection reset") ||
			strings.Contains(errStr, "EOF") ||
			strings.Contains(errStr, "connection refused") ||
			strings.Contains(errStr, "transport error") {

			// Log pipe errors to both main and server logs
			c.logger.Warn("Connection appears broken, updating state", zap.Error(err))
			if c.upstreamLogger != nil {
				c.upstreamLogger.Warn("Connection broken detected", zap.Error(err))
			}

			c.connected = false
		}
		c.mu.Unlock()

		return nil, fmt.Errorf("failed to list tools: %w", err)
	}

	c.logger.Debug("ListTools successful", zap.Int("tools_count", len(toolsResult.Tools)))

	// Convert MCP tools to our metadata format
	var tools []*config.ToolMetadata
	for i := range toolsResult.Tools {
		tool := &toolsResult.Tools[i]
		// Compute hash of tool definition
		toolHash := hash.ComputeToolHash(c.config.Name, tool.Name, tool.InputSchema)

		metadata := &config.ToolMetadata{
			Name:        fmt.Sprintf("%s:%s", c.config.Name, tool.Name),
			ServerName:  c.config.Name,
			Description: tool.Description,
			Hash:        toolHash,
			ParamsJSON:  "",          // Will be filled from InputSchema if needed
			Status:      "available", // Tools are available when connected
		}

		// Convert InputSchema to JSON string if present
		if schemaBytes, err := tool.InputSchema.MarshalJSON(); err == nil {
			metadata.ParamsJSON = string(schemaBytes)
		}

		tools = append(tools, metadata)
	}

	// Cache tools for 1 hour in case connection is lost
	c.setCachedTools(tools, 1*time.Hour)

	c.logger.Debug("Listed tools from upstream server", zap.Int("count", len(tools)))
	return tools, nil
}

// CallTool calls a specific tool on the upstream server
func (c *Client) CallTool(ctx context.Context, toolName string, args map[string]interface{}) (interface{}, error) {
	c.mu.RLock()
	connected := c.connected
	client := c.client
	serverInfo := c.serverInfo
	oauthPending := c.oauthPending
	c.mu.RUnlock()

	// If OAuth is pending, trigger the OAuth flow now
	if oauthPending {
		c.logger.Info("OAuth pending, triggering OAuth flow for tool call",
			zap.String("tool_name", toolName))
		if c.upstreamLogger != nil {
			c.upstreamLogger.Info("Triggering OAuth flow for tool call",
				zap.String("tool", toolName))
		}

		// Perform OAuth flow
		if err := c.handleOAuthFlow(ctx); err != nil {
			c.logger.Error("OAuth flow failed during tool call", zap.Error(err))
			return nil, fmt.Errorf("OAuth flow failed: %w", err)
		}

		// Reconnect after OAuth
		if err := c.Connect(ctx); err != nil {
			c.logger.Error("Failed to reconnect after OAuth", zap.Error(err))
			return nil, fmt.Errorf("failed to reconnect after OAuth: %w", err)
		}

		// Update connection state
		c.mu.RLock()
		connected = c.connected
		client = c.client
		serverInfo = c.serverInfo
		c.mu.RUnlock()
	}

	if !connected || client == nil {
		return nil, fmt.Errorf("client not connected")
	}

	// Check if server supports tools
	if serverInfo.Capabilities.Tools == nil {
		return nil, fmt.Errorf("server does not support tools")
	}

	// Prepare the tool call request
	request := mcp.CallToolRequest{}
	request.Params.Name = toolName
	if args != nil {
		request.Params.Arguments = args
	}

	c.logger.Debug("Calling tool on upstream server",
		zap.String("tool_name", toolName),
		zap.Any("args", args))

	// Log detailed transport debug information if DEBUG level is enabled
	if c.upstreamLogger != nil {
		c.upstreamLogger.Debug("[Client→Server] tools/call",
			zap.String("tool", toolName))

		// Only log full request/response JSON if DEBUG level is enabled
		if c.logger.Core().Enabled(zap.DebugLevel) {
			if reqBytes, err := json.Marshal(request); err == nil {
				c.upstreamLogger.Debug(string(reqBytes))
			}
		}
	}

	result, err := client.CallTool(ctx, request)
	if err != nil {
		c.mu.Lock()
		c.lastError = err

		// Log to both main and server logs for critical errors
		c.logger.Error("CallTool failed", zap.String("tool", toolName), zap.Error(err))
		if c.upstreamLogger != nil {
			c.upstreamLogger.Error("Tool call failed", zap.String("tool", toolName), zap.Error(err))
		}

		// Check if this is a connection error that indicates the connection is broken
		errStr := err.Error()
		if strings.Contains(errStr, "broken pipe") ||
			strings.Contains(errStr, "connection reset") ||
			strings.Contains(errStr, "EOF") ||
			strings.Contains(errStr, "connection refused") ||
			strings.Contains(errStr, "transport error") {

			// Log pipe errors to both main and server logs
			c.logger.Warn("Connection appears broken during tool call, updating state",
				zap.String("tool", toolName), zap.Error(err))
			if c.upstreamLogger != nil {
				c.upstreamLogger.Warn("Connection broken during tool call", zap.Error(err))
			}

			c.connected = false
		}
		c.mu.Unlock()

		return nil, fmt.Errorf("failed to call tool %s: %w", toolName, err)
	}

	c.logger.Debug("CallTool successful", zap.String("tool", toolName))

	// Log successful response to upstream logger
	if c.upstreamLogger != nil {
		c.upstreamLogger.Debug("[Server→Client] tools/call response")

		// Only log full response JSON if DEBUG level is enabled
		if c.logger.Core().Enabled(zap.DebugLevel) {
			if respBytes, err := json.Marshal(result); err == nil {
				c.upstreamLogger.Debug(string(respBytes))
			}
		}
	}

	// Extract content from result
	if len(result.Content) > 0 {
		// Return the content array directly
		return result.Content, nil
	}

	// If there's an error in the result, return it
	if result.IsError {
		return nil, fmt.Errorf("tool call failed: error indicated in result")
	}

	return result, nil
}

// ListResources retrieves available resources from the upstream server (if supported)
func (c *Client) ListResources(ctx context.Context) ([]interface{}, error) {
	c.mu.RLock()
	connected := c.connected
	client := c.client
	serverInfo := c.serverInfo
	c.mu.RUnlock()

	if !connected || client == nil {
		return nil, fmt.Errorf("client not connected")
	}

	// Check if server supports resources
	if serverInfo.Capabilities.Resources == nil {
		c.logger.Debug("Server does not support resources")
		return nil, nil
	}

	resourcesRequest := mcp.ListResourcesRequest{}
	resourcesResult, err := client.ListResources(ctx, resourcesRequest)
	if err != nil {
		c.mu.Lock()
		c.lastError = err
		c.mu.Unlock()
		return nil, fmt.Errorf("failed to list resources: %w", err)
	}

	// Convert to generic interface slice
	var resources []interface{}
	for _, resource := range resourcesResult.Resources {
		resources = append(resources, resource)
	}

	c.logger.Debug("Listed resources from upstream server", zap.Int("count", len(resources)))
	return resources, nil
}

// isOAuthAuthorizationRequired checks if the error indicates OAuth authorization is required
func (c *Client) isOAuthAuthorizationRequired(err error) bool {
	if err == nil {
		return false
	}

	// Check for OAuth authorization required error from mcp-go library
	if strings.Contains(err.Error(), "authorization required") ||
		strings.Contains(err.Error(), "no valid token available") ||
		strings.Contains(err.Error(), "unauthorized") {
		return true
	}

	// Check for HTTP 401 unauthorized errors
	if strings.Contains(err.Error(), "401") {
		return true
	}

	return false
}

// handleOAuthFlow handles the OAuth authorization flow with auto-discovery
func (c *Client) handleOAuthFlow(ctx context.Context) error {
	// Initialize OAuth configuration if not present with auto-discovery enabled by default
	if c.config.OAuth == nil {
		c.config.OAuth = &config.OAuthConfig{
			AutoDiscovery: &config.OAuthAutoDiscovery{
				Enabled:           true,
				PromptForClientID: false, // Default to false - only prompt when actually needed
				AutoDeviceFlow:    true,
			},
		}
	}

	// Perform auto-discovery (enabled by default)
	if err := c.performOAuthAutoDiscovery(ctx); err != nil {
		c.logger.Warn("OAuth auto-discovery failed, continuing with manual configuration", zap.Error(err))
		if c.upstreamLogger != nil {
			c.upstreamLogger.Warn("OAuth auto-discovery failed", zap.Error(err))
		}
	}

	// Perform dynamic client registration if enabled
	if err := c.performDynamicClientRegistration(ctx); err != nil {
		c.logger.Warn("Dynamic Client Registration failed, continuing with manual configuration", zap.Error(err))
		if c.upstreamLogger != nil {
			c.upstreamLogger.Warn("Dynamic Client Registration failed", zap.Error(err))
		}
	}

	// Prompt for client ID now if it's missing (when OAuth flow actually starts)
	if c.config.OAuth.ClientID == "" {
		// For authorization code flow, we can try without client ID (public client)
		// Only prompt for client ID if we're using device code flow or if explicitly required
		if c.config.OAuth.FlowType == config.OAuthFlowDeviceCode ||
			(c.config.OAuth.FlowType == "" && c.config.OAuth.AutoDiscovery != nil && c.config.OAuth.AutoDiscovery.PromptForClientID) {
			if err := c.promptForClientID(); err != nil {
				return fmt.Errorf("failed to get client ID: %w", err)
			}
		} else {
			// Check if this is a known server that requires client registration
			if strings.Contains(c.config.URL, "mcp.cloudflare.com") || strings.Contains(c.config.URL, "builds.mcp.cloudflare.com") {
				return fmt.Errorf("Cloudflare MCP servers require OAuth client registration. Please:\n" +
					"1. Visit the Cloudflare dashboard to register an OAuth client\n" +
					"2. Add the client_id to your server configuration\n" +
					"3. Set the redirect URI to: http://127.0.0.1:*/oauth/callback\n" +
					"For more info, see: https://developers.cloudflare.com/agents/model-context-protocol/authorization/")
			}
			c.logger.Info("Proceeding with OAuth flow without client ID (public client)")
		}
	}

	// Determine which OAuth flow to use based on deployment type
	flowType := c.selectOAuthFlow()

	c.logger.Info("Selected OAuth flow type",
		zap.String("flow_type", flowType),
		zap.String("deployment_type", c.detectDeploymentType().String()))
	if c.upstreamLogger != nil {
		c.upstreamLogger.Info("Selected OAuth flow type",
			zap.String("flow_type", flowType),
			zap.String("deployment_type", c.detectDeploymentType().String()))
	}

	switch flowType {
	case config.OAuthFlowAuthorizationCode:
		return c.handleAuthorizationCodeFlow(ctx)
	case config.OAuthFlowDeviceCode:
		return c.handleDeviceCodeFlow(ctx)
	default:
		return fmt.Errorf("unsupported OAuth flow type: %s", flowType)
	}
}

// performOAuthAutoDiscovery attempts to auto-discover OAuth configuration
func (c *Client) performOAuthAutoDiscovery(ctx context.Context) error {
	// Initialize OAuth config if nil
	if c.config.OAuth == nil {
		c.config.OAuth = &config.OAuthConfig{}
	}

	// Check if auto-discovery is enabled
	if c.config.OAuth.AutoDiscovery == nil {
		// Default to enabled for auto-discovery
		c.config.OAuth.AutoDiscovery = &config.OAuthAutoDiscovery{
			Enabled:           true,
			PromptForClientID: false, // Default to false - only prompt when OAuth flow actually starts
			AutoDeviceFlow:    true,
		}
	}

	if !c.config.OAuth.AutoDiscovery.Enabled {
		return nil
	}

	// Only perform discovery for HTTP/HTTPS protocols
	if c.config.Protocol != transportHTTP && c.config.Protocol != transportSSE && c.config.Protocol != transportStreamableHTTP {
		return fmt.Errorf("OAuth auto-discovery only supported for HTTP protocols")
	}

	c.logger.Info("Starting OAuth auto-discovery", zap.String("server_url", c.config.URL))
	if c.upstreamLogger != nil {
		c.upstreamLogger.Info("Starting OAuth auto-discovery")
	}

	// Create OAuth handler for discovery
	oauthConfig := transport.OAuthConfig{
		ClientID:     c.config.OAuth.ClientID,
		ClientSecret: c.config.OAuth.ClientSecret,
		Scopes:       c.config.OAuth.Scopes,
	}

	// Set custom metadata URL if provided
	if c.config.OAuth.AutoDiscovery.MetadataURL != "" {
		oauthConfig.AuthServerMetadataURL = c.config.OAuth.AutoDiscovery.MetadataURL
	}

	oauthHandler := transport.NewOAuthHandler(oauthConfig)

	// Extract base URL from server URL
	serverURL, err := url.Parse(c.config.URL)
	if err != nil {
		return fmt.Errorf("failed to parse server URL: %w", err)
	}

	baseURL := fmt.Sprintf("%s://%s", serverURL.Scheme, serverURL.Host)
	oauthHandler.SetBaseURL(baseURL)

	// Discover OAuth server metadata
	metadata, err := oauthHandler.GetServerMetadata(ctx)
	if err != nil {
		return fmt.Errorf("failed to discover OAuth metadata: %w", err)
	}

	c.logger.Info("OAuth metadata discovered successfully",
		zap.String("authorization_endpoint", metadata.AuthorizationEndpoint),
		zap.String("token_endpoint", metadata.TokenEndpoint))

	if c.upstreamLogger != nil {
		c.upstreamLogger.Info("OAuth metadata discovered",
			zap.String("authorization_endpoint", metadata.AuthorizationEndpoint),
			zap.String("token_endpoint", metadata.TokenEndpoint))
	}

	// Update OAuth configuration with discovered endpoints (only if not manually configured)
	if c.config.OAuth.AuthorizationEndpoint == "" {
		c.config.OAuth.AuthorizationEndpoint = metadata.AuthorizationEndpoint
	}
	if c.config.OAuth.TokenEndpoint == "" {
		c.config.OAuth.TokenEndpoint = metadata.TokenEndpoint
	}

	// Set registration endpoint if available for DCR
	if metadata.RegistrationEndpoint != "" {
		c.config.OAuth.RegistrationEndpoint = metadata.RegistrationEndpoint
		c.logger.Debug("Found registration endpoint for DCR", zap.String("registration_endpoint", metadata.RegistrationEndpoint))
	}

	// Set device endpoint if available (GitHub, Google, etc.)
	if metadata.AuthorizationEndpoint != "" {
		// Try common device endpoint patterns
		deviceEndpoint := c.inferDeviceEndpoint(metadata.AuthorizationEndpoint)
		if deviceEndpoint != "" {
			c.config.OAuth.DeviceEndpoint = deviceEndpoint
		}
	}

	// Auto-select appropriate flow if enabled and no flow is specified
	if c.config.OAuth.AutoDiscovery.AutoDeviceFlow && c.config.OAuth.FlowType == "" {
		// Use the new flexible flow selection based on deployment type
		selectedFlow := c.selectOAuthFlow()
		c.config.OAuth.FlowType = selectedFlow
		c.logger.Info("Auto-selected OAuth flow",
			zap.String("flow_type", selectedFlow),
			zap.String("deployment_type", c.detectDeploymentType().String()))
	}

	// Note: Client ID prompting moved to handleOAuthFlow() where it's actually needed

	// Update suggested scopes from metadata if available
	if len(metadata.ScopesSupported) > 0 && len(c.config.OAuth.Scopes) == 0 {
		c.config.OAuth.Scopes = c.selectDefaultScopes(metadata.ScopesSupported)
	}

	return nil
}

// inferDeviceEndpoint tries to infer the device endpoint from the authorization endpoint
func (c *Client) inferDeviceEndpoint(authEndpoint string) string {
	authURL, err := url.Parse(authEndpoint)
	if err != nil {
		return ""
	}

	// Common device endpoint patterns
	devicePatterns := map[string]string{
		"github.com":                "https://github.com/login/device/code",
		"googleapis.com":            "https://oauth2.googleapis.com/device/code",
		"accounts.google.com":       "https://oauth2.googleapis.com/device/code",
		"login.microsoftonline.com": "https://login.microsoftonline.com/common/oauth2/v2.0/devicecode",
		"microsoft.com":             "https://login.microsoftonline.com/common/oauth2/v2.0/devicecode",
	}

	for domain, deviceEndpoint := range devicePatterns {
		if strings.Contains(authURL.Host, domain) {
			return deviceEndpoint
		}
	}

	// Generic pattern - try /device/code or /oauth/device
	baseURL := fmt.Sprintf("%s://%s", authURL.Scheme, authURL.Host)

	// Try common device endpoint paths
	devicePaths := []string{
		"/device/code",
		"/oauth/device/code",
		"/oauth/device",
		"/device",
	}

	for _, path := range devicePaths {
		deviceEndpoint := baseURL + path
		if c.testEndpointExists(deviceEndpoint) {
			return deviceEndpoint
		}
	}

	return ""
}

// testEndpointExists tests if an endpoint exists (returns 200 or 405)
func (c *Client) testEndpointExists(endpoint string) bool {
	client := &http.Client{Timeout: 5 * time.Second}
	resp, err := client.Head(endpoint)
	if err != nil {
		return false
	}
	defer resp.Body.Close()

	// Accept 200 OK or 405 Method Not Allowed (HEAD might not be supported)
	return resp.StatusCode == http.StatusOK || resp.StatusCode == http.StatusMethodNotAllowed
}

// promptForClientID prompts the user for OAuth client ID
func (c *Client) promptForClientID() error {
	if c.prompter == nil {
		return fmt.Errorf("no prompter available for client ID input")
	}

	message := fmt.Sprintf("OAuth client ID required for server '%s'.\nPlease enter your OAuth client ID: ", c.config.Name)
	clientID, err := c.prompter.PromptString(message)
	if err != nil {
		return fmt.Errorf("failed to prompt for client ID: %w", err)
	}

	if clientID == "" {
		return fmt.Errorf("client ID cannot be empty")
	}

	c.config.OAuth.ClientID = clientID
	c.logger.Info("Client ID provided interactively", zap.String("client_id", clientID))

	return nil
}

// selectDefaultScopes selects reasonable default scopes from supported scopes
func (c *Client) selectDefaultScopes(supportedScopes []string) []string {
	// Return empty slice for empty input
	if len(supportedScopes) == 0 {
		return []string{}
	}

	// Common useful scopes in order of preference
	preferredScopes := []string{"read", "write", "user", "repo", "openid", "profile", "email"}

	var selectedScopes []string
	for _, preferred := range preferredScopes {
		for _, supported := range supportedScopes {
			if strings.EqualFold(preferred, supported) {
				selectedScopes = append(selectedScopes, supported)
				break
			}
		}
	}

	// If no preferred scopes found, use the first few supported scopes
	if len(selectedScopes) == 0 && len(supportedScopes) > 0 {
		maxScopes := 3
		if len(supportedScopes) < maxScopes {
			maxScopes = len(supportedScopes)
		}
		selectedScopes = supportedScopes[:maxScopes]
	}

	// Ensure we return empty slice instead of nil
	if selectedScopes == nil {
		return []string{}
	}

	return selectedScopes
}

// handleAuthorizationCodeFlow handles the OAuth Authorization Code flow
func (c *Client) handleAuthorizationCodeFlow(ctx context.Context) error {
	c.logger.Info("Starting OAuth Authorization Code flow")
	if c.upstreamLogger != nil {
		c.upstreamLogger.Info("Starting OAuth Authorization Code flow")
	}

	oauthCfg := c.config.OAuth
	if oauthCfg.AuthorizationEndpoint == "" || oauthCfg.TokenEndpoint == "" {
		return fmt.Errorf("authorization or token endpoint not configured for OAuth")
	}

	// Generate PKCE parameters if required
	var pkceParams *PKCEParams
	if c.shouldUsePKCE() {
		c.logger.Info("Using PKCE for OAuth flow")
		var err error
		pkceParams, err = c.generatePKCEParams()
		if err != nil {
			return fmt.Errorf("failed to generate PKCE parameters: %w", err)
		}
	}

	// Use a channel to receive the result from the callback handler
	resultChan := make(chan error, 1)
	var token *oauth2.Token

	// Start a local server to handle the OAuth callback
	listener, err := net.Listen("tcp", "127.0.0.1:0")
	if err != nil {
		return fmt.Errorf("failed to start local server for oauth callback: %w", err)
	}
	defer listener.Close()

	port := listener.Addr().(*net.TCPAddr).Port
	redirectURL := fmt.Sprintf("http://127.0.0.1:%d/oauth/callback", port)

	// Only use configured redirect URIs if they're explicitly set (not auto-generated)
	// For local authorization code flow, we need to use the dynamic port
	oauth := c.getOAuthConfig()
	if oauth.RedirectURI != "" || len(oauth.RedirectURIs) > 0 {
		// User has explicitly configured redirect URIs, use the first one
		redirectURIs := c.getRedirectURIs()
		if len(redirectURIs) > 0 {
			redirectURL = redirectURIs[0]
			c.logger.Info("Using configured redirect URI", zap.String("redirect_uri", redirectURL))
		}
	} else {
		// Use dynamic redirect URL for local OAuth flow
		c.logger.Info("Using dynamic redirect URI for local OAuth flow",
			zap.String("redirect_uri", redirectURL),
			zap.Int("port", port))
	}

	// Create a state token for CSRF protection
	stateBytes := make([]byte, 32)
	if _, err := rand.Read(stateBytes); err != nil {
		return fmt.Errorf("failed to generate state token: %w", err)
	}
	state := base64.URLEncoding.EncodeToString(stateBytes)

	conf := &oauth2.Config{
		ClientID:     oauthCfg.ClientID,
		ClientSecret: oauthCfg.ClientSecret,
		Scopes:       oauthCfg.Scopes,
		Endpoint: oauth2.Endpoint{
			AuthURL:  oauthCfg.AuthorizationEndpoint,
			TokenURL: oauthCfg.TokenEndpoint,
		},
		RedirectURL: redirectURL,
	}

	// For public clients (no client ID), use PKCE for security
	var authURLOptions []oauth2.AuthCodeOption
	authURLOptions = append(authURLOptions, oauth2.AccessTypeOffline)

	// Add PKCE parameters if enabled
	if pkceParams != nil {
		authURLOptions = append(authURLOptions,
			oauth2.SetAuthURLParam("code_challenge", pkceParams.CodeChallenge),
			oauth2.SetAuthURLParam("code_challenge_method", pkceParams.Method))
	}

	// If no client ID is provided, this might be a public client
	if oauthCfg.ClientID == "" {
		c.logger.Info("Using public OAuth client (no client ID)")
		// For public clients, we might need to use different parameters
		// Some servers expect the client_id to be omitted entirely
	}

	authURL := conf.AuthCodeURL(state, authURLOptions...)

	// Open browser for user to authorize
	c.logger.Info("Opening browser for OAuth authorization", zap.String("url", authURL))
	if err := browser.OpenURL(authURL); err != nil {
		c.logger.Error("Failed to open browser, please navigate to the URL manually", zap.Error(err))
	}

	// Implement a simple HTTP server to handle the callback
	mux := http.NewServeMux()
	server := &http.Server{
		Addr:              listener.Addr().String(),
		Handler:           mux,
		ReadHeaderTimeout: 10 * time.Second, // Protect against slowloris attacks
	}
	defer func() {
		if err := server.Shutdown(ctx); err != nil {
			c.logger.Warn("Failed to shutdown callback server", zap.Error(err))
		}
	}()

	mux.HandleFunc("/oauth/callback", func(w http.ResponseWriter, r *http.Request) {
		// Check for error response from provider
		if errMsg := r.URL.Query().Get("error"); errMsg != "" {
			errDesc := r.URL.Query().Get("error_description")
			http.Error(w, fmt.Sprintf("OAuth error: %s - %s", errMsg, errDesc), http.StatusBadRequest)
			resultChan <- fmt.Errorf("oauth provider error: %s", errMsg)
			return
		}

		// Verify state
		if r.URL.Query().Get("state") != state {
			http.Error(w, "Invalid state token", http.StatusBadRequest)
			resultChan <- fmt.Errorf("invalid state token")
			return
		}

		code := r.URL.Query().Get("code")
		if code == "" {
			http.Error(w, "Missing authorization code", http.StatusBadRequest)
			resultChan <- fmt.Errorf("missing authorization code")
			return
		}

		// Prepare token exchange parameters
		var tokenExchangeOptions []oauth2.AuthCodeOption
		if pkceParams != nil {
			tokenExchangeOptions = append(tokenExchangeOptions,
				oauth2.SetAuthURLParam("code_verifier", pkceParams.CodeVerifier))
		}

		// Exchange code for token
		tok, err := conf.Exchange(ctx, code, tokenExchangeOptions...)
		if err != nil {
			http.Error(w, "Failed to exchange token", http.StatusInternalServerError)
			resultChan <- fmt.Errorf("failed to exchange token: %w", err)
			return
		}
		token = tok

		// Respond to user and close server
		fmt.Fprintf(w, "Authorization successful! You can close this window.")
		resultChan <- nil
	})

	go func() {
		if err := server.Serve(listener); err != nil && err != http.ErrServerClosed {
			c.logger.Error("Callback server error", zap.Error(err))
			resultChan <- fmt.Errorf("callback server error: %w", err)
		}
	}()

	// Wait for result from callback handler or context cancellation
	select {
	case err := <-resultChan:
		if err != nil {
			return err
		}
	case <-ctx.Done():
		return ctx.Err()
	}

	// Store token
	oauthCfg.TokenStorage = &config.TokenStorage{
		AccessToken:  token.AccessToken,
		RefreshToken: token.RefreshToken,
		ExpiresAt:    token.Expiry,
		TokenType:    token.TokenType,
	}

	c.logger.Info("OAuth Authorization Code flow completed successfully")
	return nil
}

// handleDeviceCodeFlow handles the OAuth Device Code flow for headless/remote scenarios
func (c *Client) handleDeviceCodeFlow(ctx context.Context) error {
	c.logger.Info("Starting OAuth Device Code flow")

	oauth := c.config.OAuth
	if oauth.DeviceEndpoint == "" {
		return fmt.Errorf("device endpoint not configured for OAuth Device Code flow")
	}

	// Get device code from authorization server
	deviceResp, err := c.requestDeviceCode(ctx, oauth)
	if err != nil {
		return fmt.Errorf("failed to request device code: %w", err)
	}

	// Display authorization URL and user code to user
	c.logger.Info("OAuth Device Code flow started",
		zap.String("authorization_url", deviceResp.VerificationURI),
		zap.String("user_code", deviceResp.UserCode),
		zap.Duration("expires_in", deviceResp.ExpiresIn))

	// Show notification to user via tray if enabled
	if oauth.DeviceFlow != nil && oauth.DeviceFlow.EnableNotification {
		c.showDeviceCodeNotification(deviceResp)
	}

	// Poll for token
	token, err := c.pollForToken(ctx, oauth, deviceResp)
	if err != nil {
		return fmt.Errorf("failed to get token: %w", err)
	}

	// Store token
	oauth.TokenStorage = &config.TokenStorage{
		AccessToken:  token.AccessToken,
		RefreshToken: token.RefreshToken,
		ExpiresAt:    time.Now().Add(token.ExpiresIn),
		TokenType:    token.TokenType,
	}

	c.logger.Info("OAuth Device Code flow completed successfully")
	return nil
}

// DeviceCodeResponse represents the response from device code request
type DeviceCodeResponse struct {
	DeviceCode              string        `json:"device_code"`
	UserCode                string        `json:"user_code"`
	VerificationURI         string        `json:"verification_uri"`
	VerificationURIComplete string        `json:"verification_uri_complete,omitempty"`
	ExpiresIn               time.Duration `json:"expires_in"`
	Interval                time.Duration `json:"interval"`
}

// TokenResponse represents the OAuth token response
type TokenResponse struct {
	AccessToken  string        `json:"access_token"`
	RefreshToken string        `json:"refresh_token,omitempty"`
	TokenType    string        `json:"token_type"`
	ExpiresIn    time.Duration `json:"expires_in"`
	Scope        string        `json:"scope,omitempty"`
}

// requestDeviceCode requests a device code from the authorization server
func (c *Client) requestDeviceCode(ctx context.Context, oauth *config.OAuthConfig) (*DeviceCodeResponse, error) {
	// Prepare request data
	data := url.Values{}
	data.Set("client_id", oauth.ClientID)
	if len(oauth.Scopes) > 0 {
		data.Set("scope", strings.Join(oauth.Scopes, " "))
	}

	// Create HTTP request
	req, err := http.NewRequestWithContext(ctx, "POST", oauth.DeviceEndpoint, strings.NewReader(data.Encode()))
	if err != nil {
		return nil, fmt.Errorf("failed to create device code request: %w", err)
	}

	req.Header.Set("Content-Type", "application/x-www-form-urlencoded")
	req.Header.Set("Accept", "application/json")

	// Send request
	client := &http.Client{Timeout: 30 * time.Second}
	resp, err := client.Do(req)
	if err != nil {
		return nil, fmt.Errorf("failed to send device code request: %w", err)
	}
	defer resp.Body.Close()

	if resp.StatusCode != http.StatusOK {
		return nil, fmt.Errorf("device code request failed with status %d", resp.StatusCode)
	}

	// Parse response
	var rawResp map[string]interface{}
	if err := json.NewDecoder(resp.Body).Decode(&rawResp); err != nil {
		return nil, fmt.Errorf("failed to decode device code response: %w", err)
	}

	deviceResp := &DeviceCodeResponse{
		DeviceCode:      getStringValue(rawResp, "device_code"),
		UserCode:        getStringValue(rawResp, "user_code"),
		VerificationURI: getStringValue(rawResp, "verification_uri"),
		ExpiresIn:       getDurationValue(rawResp, "expires_in", 600*time.Second),
		Interval:        getDurationValue(rawResp, "interval", 5*time.Second),
	}

	if complete, ok := rawResp["verification_uri_complete"].(string); ok {
		deviceResp.VerificationURIComplete = complete
	}

	return deviceResp, nil
}

// pollForToken polls the token endpoint until the user authorizes the device
func (c *Client) pollForToken(ctx context.Context, oauth *config.OAuthConfig, deviceResp *DeviceCodeResponse) (*TokenResponse, error) {
	client := &http.Client{Timeout: 30 * time.Second}
	interval := deviceResp.Interval
	deadline := time.Now().Add(deviceResp.ExpiresIn)

	for time.Now().Before(deadline) {
		select {
		case <-ctx.Done():
			return nil, ctx.Err()
		case <-time.After(interval):
			// Poll for token
			data := url.Values{}
			data.Set("grant_type", "urn:ietf:params:oauth:grant-type:device_code")
			data.Set("device_code", deviceResp.DeviceCode)
			data.Set("client_id", oauth.ClientID)

			req, err := http.NewRequestWithContext(ctx, "POST", oauth.TokenEndpoint, strings.NewReader(data.Encode()))
			if err != nil {
				return nil, fmt.Errorf("failed to create token request: %w", err)
			}

			req.Header.Set("Content-Type", "application/x-www-form-urlencoded")
			req.Header.Set("Accept", "application/json")

			resp, err := client.Do(req)
			if err != nil {
				c.logger.Debug("Token poll request failed", zap.Error(err))
				continue
			}

			var rawResp map[string]interface{}
			if err := json.NewDecoder(resp.Body).Decode(&rawResp); err != nil {
				resp.Body.Close()
				c.logger.Debug("Failed to decode token response", zap.Error(err))
				continue
			}
			resp.Body.Close()

			if resp.StatusCode == http.StatusOK {
				// Success - got token
				token := &TokenResponse{
					AccessToken:  getStringValue(rawResp, "access_token"),
					RefreshToken: getStringValue(rawResp, "refresh_token"),
					TokenType:    getStringValue(rawResp, "token_type"),
					ExpiresIn:    getDurationValue(rawResp, "expires_in", 3600*time.Second),
				}
				if scope, ok := rawResp["scope"].(string); ok {
					token.Scope = scope
				}
				return token, nil
			} else if resp.StatusCode == http.StatusBadRequest {
				// Check for specific error codes
				if errorCode, ok := rawResp["error"].(string); ok {
					switch errorCode {
					case "authorization_pending":
						// User hasn't authorized yet, continue polling
						continue
					case "slow_down":
						// Server requests slower polling
						interval *= 2
						continue
					case "expired_token":
						return nil, fmt.Errorf("device code expired")
					case "access_denied":
						return nil, fmt.Errorf("user denied authorization")
					default:
						return nil, fmt.Errorf("OAuth error: %s", errorCode)
					}
				}
			}
		}
	}

	return nil, fmt.Errorf("device code expired")
}

// showDeviceCodeNotification shows device code notification to user via various channels
func (c *Client) showDeviceCodeNotification(deviceResp *DeviceCodeResponse) {
	oauth := c.getOAuthConfig()
	notificationMethods := oauth.NotificationMethods

	// Default to tray and log if no methods specified
	if len(notificationMethods) == 0 {
		notificationMethods = []string{config.NotificationMethodTray, config.NotificationMethodLog}
	}

	// Create notification data
	notification := &config.OAuthNotification{
		ServerName:      c.config.Name,
		VerificationURI: deviceResp.VerificationURI,
		UserCode:        deviceResp.UserCode,
		ExpiresIn:       deviceResp.ExpiresIn,
		Timestamp:       time.Now(),
		FlowType:        "device_code",
	}

	// Send notifications via configured channels
	for _, method := range notificationMethods {
		switch method {
		case config.NotificationMethodTray:
			c.sendTrayNotification(notification)
		case config.NotificationMethodLog:
			c.sendLogNotification(notification)
		case config.NotificationMethodWebhook:
			c.sendWebhookNotification(notification)
		case config.NotificationMethodEmail:
			c.sendEmailNotification(notification)
		default:
			c.logger.Warn("Unknown notification method", zap.String("method", method))
		}
	}
}

// sendTrayNotification sends notification via system tray
func (c *Client) sendTrayNotification(notification *config.OAuthNotification) {
	// This would integrate with the tray system
	// For now, just log the notification
	c.logger.Info("Tray notification (placeholder)",
		zap.String("server", notification.ServerName),
		zap.String("user_code", notification.UserCode),
		zap.String("verification_uri", notification.VerificationURI))
}

// sendLogNotification sends notification via log output
func (c *Client) sendLogNotification(notification *config.OAuthNotification) {
	c.logger.Info("OAuth Device Code Authorization Required",
		zap.String("server", notification.ServerName),
		zap.String("verification_uri", notification.VerificationURI),
		zap.String("user_code", notification.UserCode),
		zap.Duration("expires_in", notification.ExpiresIn))

	// Also log to upstream logger
	if c.upstreamLogger != nil {
		c.upstreamLogger.Info("OAuth Device Code Authorization Required",
			zap.String("verification_uri", notification.VerificationURI),
			zap.String("user_code", notification.UserCode),
			zap.Duration("expires_in", notification.ExpiresIn))
	}
}

// sendWebhookNotification sends notification via webhook
func (c *Client) sendWebhookNotification(notification *config.OAuthNotification) {
	oauth := c.getOAuthConfig()
	webhookURL := oauth.WebhookURL

	if webhookURL == "" {
		c.logger.Warn("Webhook notification requested but no webhook URL configured")
		return
	}

	// Send webhook notification in a goroutine to avoid blocking
	go func() {
		ctx, cancel := context.WithTimeout(context.Background(), 10*time.Second)
		defer cancel()

		// Prepare webhook payload
		payload := map[string]interface{}{
			"type":             "oauth_device_code",
			"server_name":      notification.ServerName,
			"verification_uri": notification.VerificationURI,
			"user_code":        notification.UserCode,
			"expires_in":       notification.ExpiresIn.Seconds(),
			"timestamp":        notification.Timestamp.Unix(),
			"flow_type":        notification.FlowType,
		}

		jsonPayload, err := json.Marshal(payload)
		if err != nil {
			c.logger.Error("Failed to marshal webhook payload", zap.Error(err))
			return
		}

		// Send webhook request
		req, err := http.NewRequestWithContext(ctx, "POST", webhookURL, strings.NewReader(string(jsonPayload)))
		if err != nil {
			c.logger.Error("Failed to create webhook request", zap.Error(err))
			return
		}

		req.Header.Set("Content-Type", "application/json")
		req.Header.Set("User-Agent", "mcpproxy-go/1.0.0")

		client := &http.Client{}
		resp, err := client.Do(req)
		if err != nil {
			c.logger.Error("Failed to send webhook notification", zap.Error(err))
			return
		}
		defer resp.Body.Close()

		if resp.StatusCode >= 200 && resp.StatusCode < 300 {
			c.logger.Debug("Webhook notification sent successfully", zap.Int("status_code", resp.StatusCode))
		} else {
			c.logger.Warn("Webhook notification failed", zap.Int("status_code", resp.StatusCode))
		}
	}()
}

// sendEmailNotification sends notification via email
func (c *Client) sendEmailNotification(notification *config.OAuthNotification) {
	oauth := c.getOAuthConfig()
	emailConfig := oauth.EmailNotification

	if emailConfig == "" {
		c.logger.Warn("Email notification requested but no email configuration provided")
		return
	}

	// For now, just log the email notification
	// In a full implementation, this would integrate with an email service
	c.logger.Info("Email notification (placeholder)",
		zap.String("email_config", emailConfig),
		zap.String("server", notification.ServerName),
		zap.String("user_code", notification.UserCode),
		zap.String("verification_uri", notification.VerificationURI))
}

// sendOAuthNotification sends a generic OAuth notification via all configured channels
//
//nolint:unused // Utility function for debugging/future use
func (c *Client) sendOAuthNotification(notificationType string, data map[string]interface{}) {
	oauth := c.getOAuthConfig()
	notificationMethods := oauth.NotificationMethods

	// Default to log if no methods specified
	if len(notificationMethods) == 0 {
		notificationMethods = []string{config.NotificationMethodLog}
	}

	// Create notification
	notification := &config.OAuthNotification{
		ServerName: c.config.Name,
		Timestamp:  time.Now(),
		FlowType:   notificationType,
	}

	// Extract common fields from data
	if uri, ok := data["verification_uri"].(string); ok {
		notification.VerificationURI = uri
	}
	if code, ok := data["user_code"].(string); ok {
		notification.UserCode = code
	}
	if expires, ok := data["expires_in"].(time.Duration); ok {
		notification.ExpiresIn = expires
	}

	// Send via configured channels
	for _, method := range notificationMethods {
		switch method {
		case config.NotificationMethodTray:
			c.sendTrayNotification(notification)
		case config.NotificationMethodLog:
			c.logger.Info("OAuth notification",
				zap.String("type", notificationType),
				zap.String("server", notification.ServerName),
				zap.Any("data", data))
		case config.NotificationMethodWebhook:
			c.sendWebhookNotification(notification)
		case config.NotificationMethodEmail:
			c.sendEmailNotification(notification)
		}
	}
}

// getStringValue safely gets a string value from a map
func getStringValue(m map[string]interface{}, key string) string {
	if val, ok := m[key].(string); ok {
		return val
	}
	return ""
}

// getDurationValue safely gets a duration value from a map (expects seconds as number)
func getDurationValue(m map[string]interface{}, key string, defaultValue time.Duration) time.Duration {
	if val, ok := m[key].(float64); ok {
		return time.Duration(val) * time.Second
	}
	if val, ok := m[key].(int); ok {
		return time.Duration(val) * time.Second
	}
	return defaultValue
}<|MERGE_RESOLUTION|>--- conflicted
+++ resolved
@@ -627,24 +627,6 @@
 			}
 			c.client = client.NewClient(httpTransport)
 		}
-<<<<<<< HEAD
-		c.client = client.NewClient(httpTransport)
-	case transportSSE:
-		// For SSE, we need to handle Cloudflare's two-step connection pattern
-		// First connect to /sse to get session info, then use that for actual communication
-		c.logger.Debug("Creating SSE transport with Cloudflare compatibility",
-			zap.String("url", c.config.URL))
-
-		// Create SSE transport with special handling for Cloudflare endpoints
-		httpTransport, err := transport.NewStreamableHTTP(c.config.URL)
-		if err != nil {
-			c.mu.Lock()
-			c.lastError = err
-			c.retryCount++
-			c.lastRetryTime = time.Now()
-			c.mu.Unlock()
-			return fmt.Errorf("failed to create SSE transport: %w", err)
-=======
 	case transportSSE:
 		// Create SSE client with headers if provided
 		if len(c.config.Headers) > 0 {
@@ -670,7 +652,6 @@
 				return fmt.Errorf("failed to create SSE client: %w", err)
 			}
 			c.client = sseClient
->>>>>>> 2543c182
 		}
 	case transportStdio:
 		var originalCommand string
