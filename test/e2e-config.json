{
  "listen": ":8081",
  "data_dir": "./test-data",
  "enable_tray": false,
  "api_key": "",
  "debug_search": false,
  "tls": {
    "enabled": false
  },
  "mcpServers": [
    {
      "name": "everything",
      "protocol": "stdio",
      "command": "npx",
      "args": [
        "-y",
        "@modelcontextprotocol/server-everything"
      ],
      "enabled": true,
      "quarantined": false,
      "created": "2025-01-01T00:00:00Z",
<<<<<<< HEAD
      "updated": "2025-11-21T16:35:41.231539-05:00"
=======
      "updated": "2025-09-23T10:13:46.357736+03:00"
>>>>>>> 4f5cfeaf
    }
  ],
  "top_k": 10,
  "tools_limit": 50,
  "tool_response_limit": 20000,
  "call_tool_timeout": "30s",
  "environment": {
    "inherit_system_safe": true,
    "allowed_system_vars": [
      "PATH",
      "HOME",
      "TMPDIR",
      "TEMP",
      "TMP",
      "NODE_PATH",
      "NPM_CONFIG_PREFIX"
    ],
    "custom_vars": {},
    "enhance_path": false
  },
  "logging": {
    "level": "info",
    "enable_file": true,
    "enable_console": true,
    "filename": "main.log",
    "max_size": 10,
    "max_backups": 5,
    "max_age": 30,
    "compress": true,
    "json_format": false
  },
  "read_only_mode": false,
  "disable_management": false,
  "allow_server_add": true,
  "allow_server_remove": true,
  "enable_prompts": true,
  "check_server_repo": true,
  "docker_isolation": {
    "enabled": false,
    "default_images": {
      "bash": "alpine:3.18",
      "binary": "alpine:3.18",
      "cargo": "rust:1.75-slim",
      "composer": "php:8.2-cli-alpine",
      "gem": "ruby:3.2-alpine",
      "go": "golang:1.21-alpine",
      "node": "node:20",
      "npm": "node:20",
      "npx": "node:20",
      "php": "php:8.2-cli-alpine",
      "pip": "python:3.11",
      "pipx": "python:3.11",
      "python": "python:3.11",
      "python3": "python:3.11",
      "ruby": "ruby:3.2-alpine",
      "rustc": "rust:1.75-slim",
      "sh": "alpine:3.18",
      "uvx": "python:3.11",
      "yarn": "node:20"
    },
    "registry": "docker.io",
    "network_mode": "bridge",
    "memory_limit": "512m",
    "cpu_limit": "1.0",
    "timeout": "30s",
    "log_max_size": "100m",
    "log_max_files": "3"
  },
  "registries": [
    {
      "id": "pulse",
      "name": "Pulse MCP",
      "description": "Browse and discover MCP use-cases, servers, clients, and news",
      "url": "https://www.pulsemcp.com/",
      "servers_url": "https://api.pulsemcp.com/v0beta/servers",
      "tags": [
        "verified"
      ],
      "protocol": "custom/pulse"
    },
    {
      "id": "docker-mcp-catalog",
      "name": "Docker MCP Catalog",
      "description": "A collection of secure, high-quality MCP servers as docker images",
      "url": "https://hub.docker.com/catalogs/mcp",
      "servers_url": "https://hub.docker.com/v2/repositories/mcp/",
      "tags": [
        "verified"
      ],
      "protocol": "custom/docker"
    },
    {
      "id": "fleur",
      "name": "Fleur",
      "description": "Fleur is the app store for Claude",
      "url": "https://www.fleurmcp.com/",
      "servers_url": "https://raw.githubusercontent.com/fleuristes/app-registry/refs/heads/main/apps.json",
      "tags": [
        "verified"
      ],
      "protocol": "custom/fleur"
    },
    {
      "id": "azure-mcp-demo",
      "name": "Azure MCP Registry Demo",
      "description": "A reference implementation of MCP registry using Azure API Center",
      "url": "https://demo.registry.azure-mcp.net/",
      "servers_url": "https://demo.registry.azure-mcp.net/v0/servers",
      "tags": [
        "verified",
        "demo",
        "azure",
        "reference"
      ],
      "protocol": "mcp/v0"
    },
    {
      "id": "remote-mcp-servers",
      "name": "Remote MCP Servers",
      "description": "Community-maintained list of remote Model Context Protocol servers",
      "url": "https://remote-mcp-servers.com/",
      "servers_url": "https://remote-mcp-servers.com/api/servers",
      "tags": [
        "verified",
        "community",
        "remote"
      ],
      "protocol": "custom/remote"
    }
  ],
  "features": {
    "enable_runtime": true,
    "enable_event_bus": true,
    "enable_sse": true,
    "enable_observability": true,
    "enable_health_checks": true,
    "enable_metrics": true,
    "enable_tracing": false,
    "enable_oauth": true,
    "enable_quarantine": true,
    "enable_docker_isolation": false,
    "enable_search": true,
    "enable_caching": true,
    "enable_async_storage": true,
    "enable_web_ui": true,
    "enable_tray": true,
    "enable_debug_logging": false,
    "enable_contract_tests": false
<<<<<<< HEAD
  },
  "tls": {
    "enabled": false,
    "require_client_cert": false,
    "hsts": true
  },
  "tokenizer": {
    "enabled": true,
    "default_model": "gpt-4",
    "encoding": "cl100k_base"
  },
  "enable_code_execution": false,
  "code_execution_timeout_ms": 120000,
  "code_execution_pool_size": 10
=======
  }
>>>>>>> 4f5cfeaf
}<|MERGE_RESOLUTION|>--- conflicted
+++ resolved
@@ -19,11 +19,7 @@
       "enabled": true,
       "quarantined": false,
       "created": "2025-01-01T00:00:00Z",
-<<<<<<< HEAD
       "updated": "2025-11-21T16:35:41.231539-05:00"
-=======
-      "updated": "2025-09-23T10:13:46.357736+03:00"
->>>>>>> 4f5cfeaf
     }
   ],
   "top_k": 10,
@@ -172,7 +168,6 @@
     "enable_tray": true,
     "enable_debug_logging": false,
     "enable_contract_tests": false
-<<<<<<< HEAD
   },
   "tls": {
     "enabled": false,
@@ -187,7 +182,4 @@
   "enable_code_execution": false,
   "code_execution_timeout_ms": 120000,
   "code_execution_pool_size": 10
-=======
-  }
->>>>>>> 4f5cfeaf
 }